﻿# Enhanced Nextion Library with multi display instance support

Jyrki Berg 2/8/2020 (<https://github.com/jyberg>) Version 1.2.2

<<<<<<< HEAD
Jyrki Berg 2/8/2020 (https://github.com/jyberg) Version 1.2.3
=======
## Introduction
>>>>>>> 7e78d3b7

Nextion Arduino library provides an easy-to-use way to manipulate Nextion serial displays.  
Old deprecated Enhanced Nextion Library with single display support can be found with Release tag 0.12.1

This new major updated library version has atleast following improvements:

- Added support for multiple nextion displays:  
  Note: Board need to support multiple simultaneus serial communication ports.
  - Recommendation initialize nextion instance using Nextion::GetInstance command Harware and Software interfaces supported
  - Nextion objects requires pointer to instance.
  - Instance callback functios must be initialized to instance object.
- Connection initialization improved.
- Serial communication stabilization improved.
- Implementation divided to ./src ans ./include folders
- `STD_SUPPORT` define replaced with platform ESP8266 define if other platforms supports needed std functionality add platform define with or (`||`).
- TFT file upload added to behing of NEX_ENABLE_TFT_UPLOAD define
- Documentation updated.
- Examples updated.
- platformIO development platformio.ini and .library.json added
- Version numbering uses now Semantic Versioning 1.0.0 (<https://semver.org/>)
  -Given a version number MAJOR.MINOR.PATCH, increment the:
    MAJOR version when you make incompatible API changes,
    MINOR version when you add functionality in a backwards compatible manner, and
    PATCH version when you make backwards compatible bug fixes.

Converting from old to new library version:

```c++
// Get Nextion display instance by defining:
// esp8266 / NodeMCU software serial ports
SoftwareSerial mySerial_D1(D2, D1); // RX, TX

// Declare Nextion instance
Nextion *next_D1 = Nextion::GetInstance(mySerial_D1); // uses software serial

// Declare a main page object and other objects
// Display instance is first parameter, and in page object component id is removed
NexPage p0_D1(next_D1, 0, "page0");

// Check nextion events using nextloop over Nextion instance
next_D1->nexLoop(nex_listen_list_D1);<br />
```

See `./examples` folder on how to use new version and multiple display support with esp8266/NodeMCU board!

Earlier improvements:

- Function return values corrected.
- systemStartUpCallback function pointer name corrected to match Nextion functionality/documentation new name: nextionReadyCallback.
- Error code list updated (`NexHardware.cpp`)
- nextionStartupCallback function added. Called when when Nextion has started or reset.
- Added support for NodeMcu/esp8266, Software serial, Software serial can be used with arduino.
- Added support for global Nextion objects. (Optional page parameter added in the components)
- NexVariable corrected to use int32_t data type.
- NextText corrected to return true/false, and string length is returned in len parameter.
- NextText String object support added.
- Other small bug fixes done.
- Added to support global Nextion events like `CurrentPageIdCallback`, `systemStartUpCallback`, ... see `NexHardware.h`
- Waveform corrections:
  - Inheritance to support toutch events.
  - set/get channel colour corrected to support all channels.
- Waveform enhancedments:
  - Suport scaled values:
  - define min and max values + coponent height in pixels (component support 255 pixel max height).  
  When value is added to change it is automatically scaled to component size and min/max value definitions.
  - Add multiple values to line.
  - Clear component.
- Added get component height/width function calls to `NexObject`.
- C style versions added for functions that uses `std::vector` etc..

## Suppported Mainboards

**All boards, which has one or more hardware serial, can be supported.**

For example:

- Iteaduino MEGA2560
- Iteaduino UNO
- Arduino MEGA2560
- Arduino UNO
- NodeMcu
- Esp8266

## Configuration

In configuration file `NexConfig.h`, you can configure:

- Define standard (default) or fast timeout, you may use fast timeout in case of baudrate higher than 115200
- Define `DEBUG_SERIAL_ENABLE` to enable debug serial, and used debug serial port
- Enable Next TFT file upload functionality
- Enable HardwareSerial support by defining `NEX_ENABLE_HW_SERIAL`
- Enable SoftwareSerial support by defining `NEX_ENABLE_SW_SERIAL`

If you want activate Debug messages, uncomment `//#define DEBUG_SERIAL_ENABLE` line and define serial port used for debug messges using line: `//#define dbSerial Serial`, it is responsibiity of main program to initialize/open debug serial port.  

## NodeMcu esp8266 connectivity tips

NodeMcu board pin numbers not match with Esp8266 pin numbers. So use `D<x>` pin number definitions from pins_arduino.h  
You need to remember that Software serial is not nessessary workin with out problmes at least when using NodeMcu/Esp8266 boards (See power tips...).

## Power tips

Nextion and NodeMcu/Esp8266 is sensitive with power quality and current. Especially when Software serial is used, (Serial message quality can be bad and then functionality is not stable...). Don't power Nextion display from NodeMcu/Esp8266 board, because Nextion takes guite mutch of current, and NodeMcu/Esp8266 internal power requlator is not good enough. Use separate power to power Nextion and connect Nextion and NodeMcu/Esp8266 board GND to commond GND point.  

## Useful Links

- <https://nextion.itead.cc/resources/download/nextion-editor/>
- <https://unofficialnextion.com/>
- <https://nextion.itead.cc/resources/download/nextion-editor/>
- <https://github.com/hagronnestad/nextion-font-editor>
- <http://blog.iteadstudio.com/nextion-tutorial-based-on-nextion-arduino-library/>
- <https://www.itead.cc/wiki/Nextion_Instruction_Set>
- <https://nextion.itead.cc/resources/documents/instruction-set/>
- <http://wiki.iteadstudio.com/Nextion_HMI_Solution>
<|MERGE_RESOLUTION|>--- conflicted
+++ resolved
@@ -1,123 +1,119 @@
-﻿# Enhanced Nextion Library with multi display instance support
-
-Jyrki Berg 2/8/2020 (<https://github.com/jyberg>) Version 1.2.2
-
-<<<<<<< HEAD
-Jyrki Berg 2/8/2020 (https://github.com/jyberg) Version 1.2.3
-=======
-## Introduction
->>>>>>> 7e78d3b7
-
-Nextion Arduino library provides an easy-to-use way to manipulate Nextion serial displays.  
-Old deprecated Enhanced Nextion Library with single display support can be found with Release tag 0.12.1
-
-This new major updated library version has atleast following improvements:
-
-- Added support for multiple nextion displays:  
-  Note: Board need to support multiple simultaneus serial communication ports.
-  - Recommendation initialize nextion instance using Nextion::GetInstance command Harware and Software interfaces supported
-  - Nextion objects requires pointer to instance.
-  - Instance callback functios must be initialized to instance object.
-- Connection initialization improved.
-- Serial communication stabilization improved.
-- Implementation divided to ./src ans ./include folders
-- `STD_SUPPORT` define replaced with platform ESP8266 define if other platforms supports needed std functionality add platform define with or (`||`).
-- TFT file upload added to behing of NEX_ENABLE_TFT_UPLOAD define
-- Documentation updated.
-- Examples updated.
-- platformIO development platformio.ini and .library.json added
-- Version numbering uses now Semantic Versioning 1.0.0 (<https://semver.org/>)
-  -Given a version number MAJOR.MINOR.PATCH, increment the:
-    MAJOR version when you make incompatible API changes,
-    MINOR version when you add functionality in a backwards compatible manner, and
-    PATCH version when you make backwards compatible bug fixes.
-
-Converting from old to new library version:
-
-```c++
-// Get Nextion display instance by defining:
-// esp8266 / NodeMCU software serial ports
-SoftwareSerial mySerial_D1(D2, D1); // RX, TX
-
-// Declare Nextion instance
-Nextion *next_D1 = Nextion::GetInstance(mySerial_D1); // uses software serial
-
-// Declare a main page object and other objects
-// Display instance is first parameter, and in page object component id is removed
-NexPage p0_D1(next_D1, 0, "page0");
-
-// Check nextion events using nextloop over Nextion instance
-next_D1->nexLoop(nex_listen_list_D1);<br />
-```
-
-See `./examples` folder on how to use new version and multiple display support with esp8266/NodeMCU board!
-
-Earlier improvements:
-
-- Function return values corrected.
-- systemStartUpCallback function pointer name corrected to match Nextion functionality/documentation new name: nextionReadyCallback.
-- Error code list updated (`NexHardware.cpp`)
-- nextionStartupCallback function added. Called when when Nextion has started or reset.
-- Added support for NodeMcu/esp8266, Software serial, Software serial can be used with arduino.
-- Added support for global Nextion objects. (Optional page parameter added in the components)
-- NexVariable corrected to use int32_t data type.
-- NextText corrected to return true/false, and string length is returned in len parameter.
-- NextText String object support added.
-- Other small bug fixes done.
-- Added to support global Nextion events like `CurrentPageIdCallback`, `systemStartUpCallback`, ... see `NexHardware.h`
-- Waveform corrections:
-  - Inheritance to support toutch events.
-  - set/get channel colour corrected to support all channels.
-- Waveform enhancedments:
-  - Suport scaled values:
-  - define min and max values + coponent height in pixels (component support 255 pixel max height).  
-  When value is added to change it is automatically scaled to component size and min/max value definitions.
-  - Add multiple values to line.
-  - Clear component.
-- Added get component height/width function calls to `NexObject`.
-- C style versions added for functions that uses `std::vector` etc..
-
-## Suppported Mainboards
-
-**All boards, which has one or more hardware serial, can be supported.**
-
-For example:
-
-- Iteaduino MEGA2560
-- Iteaduino UNO
-- Arduino MEGA2560
-- Arduino UNO
-- NodeMcu
-- Esp8266
-
-## Configuration
-
-In configuration file `NexConfig.h`, you can configure:
-
-- Define standard (default) or fast timeout, you may use fast timeout in case of baudrate higher than 115200
-- Define `DEBUG_SERIAL_ENABLE` to enable debug serial, and used debug serial port
-- Enable Next TFT file upload functionality
-- Enable HardwareSerial support by defining `NEX_ENABLE_HW_SERIAL`
-- Enable SoftwareSerial support by defining `NEX_ENABLE_SW_SERIAL`
-
-If you want activate Debug messages, uncomment `//#define DEBUG_SERIAL_ENABLE` line and define serial port used for debug messges using line: `//#define dbSerial Serial`, it is responsibiity of main program to initialize/open debug serial port.  
-
-## NodeMcu esp8266 connectivity tips
-
-NodeMcu board pin numbers not match with Esp8266 pin numbers. So use `D<x>` pin number definitions from pins_arduino.h  
-You need to remember that Software serial is not nessessary workin with out problmes at least when using NodeMcu/Esp8266 boards (See power tips...).
-
-## Power tips
-
-Nextion and NodeMcu/Esp8266 is sensitive with power quality and current. Especially when Software serial is used, (Serial message quality can be bad and then functionality is not stable...). Don't power Nextion display from NodeMcu/Esp8266 board, because Nextion takes guite mutch of current, and NodeMcu/Esp8266 internal power requlator is not good enough. Use separate power to power Nextion and connect Nextion and NodeMcu/Esp8266 board GND to commond GND point.  
-
-## Useful Links
-
-- <https://nextion.itead.cc/resources/download/nextion-editor/>
-- <https://unofficialnextion.com/>
-- <https://nextion.itead.cc/resources/download/nextion-editor/>
-- <https://github.com/hagronnestad/nextion-font-editor>
-- <http://blog.iteadstudio.com/nextion-tutorial-based-on-nextion-arduino-library/>
-- <https://www.itead.cc/wiki/Nextion_Instruction_Set>
-- <https://nextion.itead.cc/resources/documents/instruction-set/>
-- <http://wiki.iteadstudio.com/Nextion_HMI_Solution>
+﻿# Enhanced Nextion Library with multi display instance support
+
+Jyrki Berg 2/8/2020 (<https://github.com/jyberg>) Version 1.2.2
+
+## Introduction
+
+Nextion Arduino library provides an easy-to-use way to manipulate Nextion serial displays.  
+Old deprecated Enhanced Nextion Library with single display support can be found with Release tag 0.12.1
+
+This new major updated library version has atleast following improvements:
+
+- Added support for multiple nextion displays:  
+  Note: Board need to support multiple simultaneus serial communication ports.
+  - Recommendation initialize nextion instance using Nextion::GetInstance command Harware and Software interfaces supported
+  - Nextion objects requires pointer to instance.
+  - Instance callback functios must be initialized to instance object.
+- Connection initialization improved.
+- Serial communication stabilization improved.
+- Implementation divided to ./src ans ./include folders
+- `STD_SUPPORT` define replaced with platform ESP8266 define if other platforms supports needed std functionality add platform define with or (`||`).
+- TFT file upload added to behing of NEX_ENABLE_TFT_UPLOAD define
+- Documentation updated.
+- Examples updated.
+- platformIO development platformio.ini and .library.json added
+- Version numbering uses now Semantic Versioning 1.0.0 (<https://semver.org/>)
+  -Given a version number MAJOR.MINOR.PATCH, increment the:
+    MAJOR version when you make incompatible API changes,
+    MINOR version when you add functionality in a backwards compatible manner, and
+    PATCH version when you make backwards compatible bug fixes.
+
+Converting from old to new library version:
+
+```c++
+// Get Nextion display instance by defining:
+// esp8266 / NodeMCU software serial ports
+SoftwareSerial mySerial_D1(D2, D1); // RX, TX
+
+// Declare Nextion instance
+Nextion *next_D1 = Nextion::GetInstance(mySerial_D1); // uses software serial
+
+// Declare a main page object and other objects
+// Display instance is first parameter, and in page object component id is removed
+NexPage p0_D1(next_D1, 0, "page0");
+
+// Check nextion events using nextloop over Nextion instance
+next_D1->nexLoop(nex_listen_list_D1);<br />
+```
+
+See `./examples` folder on how to use new version and multiple display support with esp8266/NodeMCU board!
+
+Earlier improvements:
+
+- Function return values corrected.
+- systemStartUpCallback function pointer name corrected to match Nextion functionality/documentation new name: nextionReadyCallback.
+- Error code list updated (`NexHardware.cpp`)
+- nextionStartupCallback function added. Called when when Nextion has started or reset.
+- Added support for NodeMcu/esp8266, Software serial, Software serial can be used with arduino.
+- Added support for global Nextion objects. (Optional page parameter added in the components)
+- NexVariable corrected to use int32_t data type.
+- NextText corrected to return true/false, and string length is returned in len parameter.
+- NextText String object support added.
+- Other small bug fixes done.
+- Added to support global Nextion events like `CurrentPageIdCallback`, `systemStartUpCallback`, ... see `NexHardware.h`
+- Waveform corrections:
+  - Inheritance to support toutch events.
+  - set/get channel colour corrected to support all channels.
+- Waveform enhancedments:
+  - Suport scaled values:
+  - define min and max values + coponent height in pixels (component support 255 pixel max height).  
+  When value is added to change it is automatically scaled to component size and min/max value definitions.
+  - Add multiple values to line.
+  - Clear component.
+- Added get component height/width function calls to `NexObject`.
+- C style versions added for functions that uses `std::vector` etc..
+
+## Suppported Mainboards
+
+**All boards, which has one or more hardware serial, can be supported.**
+
+For example:
+
+- Iteaduino MEGA2560
+- Iteaduino UNO
+- Arduino MEGA2560
+- Arduino UNO
+- NodeMcu
+- Esp8266
+
+## Configuration
+
+In configuration file `NexConfig.h`, you can configure:
+
+- Define standard (default) or fast timeout, you may use fast timeout in case of baudrate higher than 115200
+- Define `DEBUG_SERIAL_ENABLE` to enable debug serial, and used debug serial port
+- Enable Next TFT file upload functionality
+- Enable HardwareSerial support by defining `NEX_ENABLE_HW_SERIAL`
+- Enable SoftwareSerial support by defining `NEX_ENABLE_SW_SERIAL`
+
+If you want activate Debug messages, uncomment `//#define DEBUG_SERIAL_ENABLE` line and define serial port used for debug messges using line: `//#define dbSerial Serial`, it is responsibiity of main program to initialize/open debug serial port.  
+
+## NodeMcu esp8266 connectivity tips
+
+NodeMcu board pin numbers not match with Esp8266 pin numbers. So use `D<x>` pin number definitions from pins_arduino.h  
+You need to remember that Software serial is not nessessary workin with out problmes at least when using NodeMcu/Esp8266 boards (See power tips...).
+
+## Power tips
+
+Nextion and NodeMcu/Esp8266 is sensitive with power quality and current. Especially when Software serial is used, (Serial message quality can be bad and then functionality is not stable...). Don't power Nextion display from NodeMcu/Esp8266 board, because Nextion takes guite mutch of current, and NodeMcu/Esp8266 internal power requlator is not good enough. Use separate power to power Nextion and connect Nextion and NodeMcu/Esp8266 board GND to commond GND point.  
+
+## Useful Links
+
+- <https://nextion.itead.cc/resources/download/nextion-editor/>
+- <https://unofficialnextion.com/>
+- <https://nextion.itead.cc/resources/download/nextion-editor/>
+- <https://github.com/hagronnestad/nextion-font-editor>
+- <http://blog.iteadstudio.com/nextion-tutorial-based-on-nextion-arduino-library/>
+- <https://www.itead.cc/wiki/Nextion_Instruction_Set>
+- <https://nextion.itead.cc/resources/documents/instruction-set/>
+- <http://wiki.iteadstudio.com/Nextion_HMI_Solution>